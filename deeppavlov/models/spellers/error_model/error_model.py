import csv
import itertools
from collections import defaultdict, Counter
from heapq import heappop, heappushpop, heappush
from math import log, exp
from pathlib import Path

import kenlm
from tqdm import tqdm

from deeppavlov.core.common.registry import register
from deeppavlov.core.models.inferable import Inferable
from deeppavlov.core.models.trainable import Trainable
from deeppavlov.vocabs.typos import StaticDictionary
from deeppavlov.core.common.attributes import check_attr_true
<<<<<<< HEAD
=======
from deeppavlov.core.common.errors import ConfigError
>>>>>>> 606ab76a


@register('spelling_error_model')
class ErrorModel(Inferable, Trainable):
    def __init__(self, dictionary: StaticDictionary, save_path, load_path=None, window=1,
                 lm_file=None, train_now=False, **kwargs):

        super().__init__(load_path=load_path,
                         save_path=save_path,
                         train_now=train_now,
                         mode=kwargs['mode'])
        self.costs = defaultdict(itertools.repeat(float('-inf')).__next__)
        self.dictionary = dictionary
        self.window = window
        if self.window == 0:
            self.find_candidates = self._find_candidates_window_0
        else:
            self.find_candidates = self._find_candidates_window_n
        self.costs[('', '')] = log(1)
        self.costs[('⟬', '⟬')] = log(1)
        self.costs[('⟭', '⟭')] = log(1)
        for c in self.dictionary.alphabet:
            self.costs[(c, c)] = log(1)
        # if self.ser_path.is_file():
        self.load()

        if lm_file:
            self.lm = kenlm.Model(lm_file)
            self.beam_size = 4
            self.candidates_count = 4
            self._infer_instance = self._infer_instance_lm

    def _find_candidates_window_0(self, word, k=1, prop_threshold=1e-6):
        threshold = log(prop_threshold)
        d = {}
        prefixes_heap = [(0, {''})]
        candidates = [(float('-inf'), '') for _ in range(k)]
        word = '⟬{}⟭'.format(word.lower().replace('ё', 'е'))
        word_len = len(word) + 1
        while prefixes_heap and -prefixes_heap[0][0] > candidates[0][0]:
            _, prefixes = heappop(prefixes_heap)
            for prefix in prefixes:
                res = []
                for i in range(word_len):
                    c = word[i - 1:i]
                    res.append(max(
                        (res[-1] + self.costs[('', c)]) if i else float('-inf'),
                        d[prefix[:-1]][i] + self.costs[(prefix[-1], '')] if prefix else float(
                            '-inf'),
                        (d[prefix[:-1]][i - 1] + (self.costs[(prefix[-1], c)]))
                        if prefix and i else float('-inf')
                    ) if i or prefix else 0)
                d[prefix] = res
                if prefix in self.dictionary.words_set:
                    heappushpop(candidates, (res[-1], prefix))
                potential = max(res)
                if potential > threshold:
                    heappush(prefixes_heap, (-potential, self.dictionary.words_trie[prefix]))
        return [(w.strip('⟬⟭'), score) for score, w in sorted(candidates, reverse=True) if
                score > threshold]

    def _find_candidates_window_n(self, word, k=1, prop_threshold=1e-6):
        threshold = log(prop_threshold)
        word = '⟬{}⟭'.format(word.lower().replace('ё', 'е'))
        word_len = len(word) + 1
        inf = float('-inf')
        d = defaultdict(list)
        d[''] = [0.] + [inf] * (word_len - 1)
        prefixes_heap = [(0, self.dictionary.words_trie[''])]
        candidates = [(inf, '')] * k
        while prefixes_heap and -prefixes_heap[0][0] > candidates[0][0]:
            _, prefixes = heappop(prefixes_heap)
            for prefix in prefixes:
                prefix_len = len(prefix)
                d[prefix] = res = [inf]
                for i in range(1, word_len):
                    c_res = [inf]
                    for li in range(1, min(prefix_len + 1, self.window + 2)):
                        for ri in range(1, min(i + 1, self.window + 2)):
                            prev = d[prefix[:-li]][i - ri]
                            if prev > threshold:
                                edit = (prefix[-li:], word[i - ri:i])
                                if edit in self.costs:
                                    c_res.append(prev +
                                                 self.costs[edit])
                    res.append(max(c_res))
                if prefix in self.dictionary.words_set:
                    heappushpop(candidates, (res[-1], prefix))
                potential = max(res)
                # potential = max(
                #     [e for i in range(self.window + 2) for e in d[prefix[:prefix_len - i]]])
                if potential > threshold:
                    heappush(prefixes_heap, (-potential, self.dictionary.words_trie[prefix]))
        return [(w.strip('⟬⟭'), score) for score, w in sorted(candidates, reverse=True) if
                score > threshold]

    def _infer_instance(self, instance: str):
        corrected = []
        for incorrect in instance.split():
            if any([c not in self.dictionary.alphabet for c in incorrect]):
                corrected.append(incorrect)
            else:
                res = self.find_candidates(incorrect, k=1, prop_threshold=1e-6)
                corrected.append(res[0][0] if res else incorrect)
        return ' '.join(corrected)

    def _infer_instance_lm(self, instance: str, *args, **kwargs):
        candidates = []
        for incorrect in instance.split():
            if any([c not in self.dictionary.alphabet for c in incorrect]):
                candidates.append([(0, incorrect)])
            else:
                res = self.find_candidates(incorrect, k=self.candidates_count, prop_threshold=1e-6)
                if res:
                    candidates.append([(score, candidate) for candidate, score in res])
                else:
                    candidates.append([(0, incorrect)])
        candidates.append([(0, '</s>')])

        state = kenlm.State()
        self.lm.BeginSentenceWrite(state)
        beam = [(0, state, [])]
        for sublist in candidates:
            new_beam = []
            for beam_score, beam_state, beam_words in beam:
                for score, candidate in sublist:
                    state = kenlm.State()
                    c_score = self.lm.BaseScore(beam_state, candidate, state)
                    new_beam.append((beam_score + score + c_score, state, beam_words + [candidate]))
            new_beam.sort(reverse=True)
            beam = new_beam[:self.beam_size]
        score, state, words = beam[0]
        return ' '.join(words[:-1])

    def infer(self, data, *args, **kwargs):
        if isinstance(data, str):
            return self._infer_instance(data)
        return [self._infer_instance(instance) for instance in tqdm(data, desc='Infering a batch with the error model',
                                                                    leave=False)]

    def reset(self):
        pass

    @staticmethod
    def _distance_edits(seq1, seq2):
        l1, l2 = len(seq1), len(seq2)
        d = [[(i, ()) for i in range(l2 + 1)]]
        d += [[(i, ())] + [(0, ())] * l2 for i in range(1, l1 + 1)]

        for i in range(1, l1 + 1):
            for j in range(1, l2 + 1):
                edits = [
                    (d[i - 1][j][0] + 1, d[i - 1][j][1] + ((seq1[i - 1], ''),)),
                    (d[i][j - 1][0] + 1, d[i][j - 1][1] + (('', seq2[j - 1]),)),
                    (d[i - 1][j - 1][0] + (seq1[i - 1] != seq2[j - 1]),
                     d[i - 1][j - 1][1] + ((seq1[i - 1], seq2[j - 1]),))
                ]
                if i > 1 and j > 1 and seq1[i - 1] == seq2[j - 2] and seq1[i - 2] == seq2[j - 1]:
                    edits.append((d[i - 2][j - 2][0] + (seq1[i - 1] != seq2[j - 1]),
                                  d[i - 2][j - 2][1] + ((seq1[i - 2:i], seq2[j - 2:j]),)))
                d[i][j] = min(edits, key=lambda x: x[0])

        return d[-1][-1]

    def train(self, dataset, *args, **kwargs):
        self.fit(dataset.iter_all())
        self.save()

    @check_attr_true('train_now')
    def fit(self, data):
        changes = []
        entries = []
        data = list(data)
        window = 4
        for error, correct in tqdm(data, desc='Training the error model'):
            correct = '⟬{}⟭'.format(correct)
            error = '⟬{}⟭'.format(error)
            d, ops = self._distance_edits(correct, error)
            if d <= 2:
                w_ops = set()
                for pos in range(len(ops)):
                    left, right = list(zip(*ops))
                    for l in range(pos, max(0, pos - window) - 1, -1):
                        for r in range(pos + 1, min(len(ops), l + 2 + window)):
                            w_ops.add(((''.join(left[l:r]), ''.join(right[l:r])), l, r))
                ops = [x[0] for x in w_ops]

                entries += [op[0] for op in ops]
                changes += [op for op in ops]

        e_count = Counter(entries)
        c_count = Counter(changes)
        incorrect_prior = 1
        correct_prior = 19
        for (w, s), c in c_count.items():
            c = c + (incorrect_prior if w != s else correct_prior)
            e = e_count[w] + incorrect_prior + correct_prior
            p = c / e
            self.costs[(w, s)] = log(p)

    def save(self):
        print("[saving error_model to `{}`]".format(self.save_path))

        with open(self.save_path, 'w', newline='') as tsv_file:
            writer = csv.writer(tsv_file, delimiter='\t')
            for (w, s), log_p in self.costs.items():
                writer.writerow([w, s, exp(log_p)])

<<<<<<< HEAD
    # @check_path_exists()
=======
>>>>>>> 606ab76a
    def load(self):
        if self.load_path:
            if self.load_path.is_file():
                print("[loading error_model from `{}`]".format(self.load_path))
                with open(self.load_path, 'r', newline='') as tsv_file:
                    reader = csv.reader(tsv_file, delimiter='\t')
                    for w, s, p in reader:
                        self.costs[(w, s)] = log(float(p))
            elif isinstance(self.load_path, Path):
                if not self.load_path.parent.is_dir():
                    raise ConfigError("Provided `load_path` for {} doesn't exist!".format(
                        self.__class__.__name__))
        else:
            raise ConfigError("`load_path` for {} is not provided!".format(self))<|MERGE_RESOLUTION|>--- conflicted
+++ resolved
@@ -3,7 +3,6 @@
 from collections import defaultdict, Counter
 from heapq import heappop, heappushpop, heappush
 from math import log, exp
-from pathlib import Path
 
 import kenlm
 from tqdm import tqdm
@@ -13,10 +12,7 @@
 from deeppavlov.core.models.trainable import Trainable
 from deeppavlov.vocabs.typos import StaticDictionary
 from deeppavlov.core.common.attributes import check_attr_true
-<<<<<<< HEAD
-=======
 from deeppavlov.core.common.errors import ConfigError
->>>>>>> 606ab76a
 
 
 @register('spelling_error_model')
@@ -225,10 +221,6 @@
             for (w, s), log_p in self.costs.items():
                 writer.writerow([w, s, exp(log_p)])
 
-<<<<<<< HEAD
-    # @check_path_exists()
-=======
->>>>>>> 606ab76a
     def load(self):
         if self.load_path:
             if self.load_path.is_file():
@@ -237,9 +229,8 @@
                     reader = csv.reader(tsv_file, delimiter='\t')
                     for w, s, p in reader:
                         self.costs[(w, s)] = log(float(p))
-            elif isinstance(self.load_path, Path):
-                if not self.load_path.parent.is_dir():
-                    raise ConfigError("Provided `load_path` for {} doesn't exist!".format(
-                        self.__class__.__name__))
+            elif not self.load_path.parent.is_dir():
+                raise ConfigError("Provided `load_path` for {} doesn't exist!".format(
+                    self.__class__.__name__))
         else:
             raise ConfigError("`load_path` for {} is not provided!".format(self))