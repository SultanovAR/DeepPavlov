--- conflicted
+++ resolved
@@ -57,12 +57,8 @@
                  *args, **kwargs) -> List[str]:
 
         relations_batch = self._parse_relations_probs(relations_probs)
-<<<<<<< HEAD
         if self._debug:
             log.debug(f'Top-k relations extracted: {relations_batch}')
-=======
-        
->>>>>>> db377fad
         objects_batch = []
         for rel_list, entity_triplets in zip(relations_batch, entity_triplets_batch):
             found = False
