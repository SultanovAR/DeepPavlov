--- conflicted
+++ resolved
@@ -45,18 +45,6 @@
 
     @overrides
     def save(self):
-<<<<<<< HEAD
-        self._ner_network.save(self._ner_model_path)
-
-    @overrides
-    def train(self, data, num_epochs=5):
-        for epoch in range(num_epochs):
-            self._ner_network.train(data)
-            self._ner_network.eval_conll(data.iter_all('valid'), short_report=False, data_type='valid')
-        self._ner_network.eval_conll(data.iter_all('train'), short_report=False, data_type='train')
-        self._ner_network.eval_conll(data.iter_all('test'), short_report=False, data_type='test')
-        self.save()
-=======
         print('Saving model to {}'.format(self._ner_model_path))
         self._ner_network.save(self._ner_model_path)
 
@@ -71,7 +59,6 @@
             self.save()
         else:
             self._ner_network.load(self._ner_model_path)
->>>>>>> ce89128c
 
     @overrides
     def infer(self, instance, *args, **kwargs):
