--- conflicted
+++ resolved
@@ -34,10 +34,7 @@
 TELEGRAM_MODELS_INFO_FILENAME = 'models_info.json'
 
 
-def init_bot_for_model(agent: Agent, token: str, model_name: str, proxy: str):
-    if proxy:
-        telebot.apihelper.proxy = {'https': proxy}
-
+def init_bot_for_model(agent: Agent, token: str, model_name: str):
     bot = telebot.TeleBot(token)
 
     models_info_path = Path(get_settings_path(), TELEGRAM_MODELS_INFO_FILENAME).resolve()
@@ -69,14 +66,10 @@
     bot.polling()
 
 
-<<<<<<< HEAD
-def interact_model_by_telegram(config, token=None, proxy=None):
-=======
 def interact_model_by_telegram(model_config: Union[str, Path, dict],
                                token=None,
                                default_skill_wrap: bool = True):
 
->>>>>>> 5bed3bc7
     server_config_path = Path(get_settings_path(), SERVER_CONFIG_FILENAME)
     server_config = read_json(server_config_path)
     token = token if token else server_config['telegram_defaults']['token']
@@ -91,4 +84,4 @@
     model_name = type(model.get_main_component()).__name__
     skill = DefaultStatelessSkill(model) if default_skill_wrap else model
     agent = DefaultAgent([skill], skills_processor=DefaultRichContentWrapper())
-    init_bot_for_model(agent, token, model_name, proxy)+    init_bot_for_model(agent, token, model_name)