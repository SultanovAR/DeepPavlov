import io
import json
import logging
import os
import pickle
import shutil
import signal
import sys
from concurrent.futures import ProcessPoolExecutor
from pathlib import Path
from typing import Union
from urllib.parse import urljoin

import pexpect
import pexpect.popen_spawn
import pytest
import requests

import deeppavlov
from deeppavlov import build_model
from deeppavlov.core.commands.utils import parse_config
from deeppavlov.core.common.paths import get_settings_path
from deeppavlov.core.data.utils import get_all_elems_from_json
from deeppavlov.download import deep_download
from deeppavlov.utils.server.server import get_server_params, SERVER_CONFIG_FILENAME

tests_dir = Path(__file__).parent
test_configs_path = tests_dir / "deeppavlov" / "configs"
src_dir = Path(deeppavlov.__path__[0]) / "configs"
test_src_dir = tests_dir / "test_configs"
download_path = tests_dir / "download"

cache_dir: Path = None
if not os.getenv('DP_PYTEST_NO_CACHE'):
    cache_dir = tests_dir / 'download_cache'

api_port = os.getenv('DP_PYTEST_API_PORT')

TEST_MODES = ['IP',  # test_interacting_pretrained_model
              'TI',  # test_consecutive_training_and_interacting
              'SR',  # test_serialization
              ]

ALL_MODES = ('IP', 'TI', 'SR')

ONE_ARGUMENT_INFER_CHECK = ('Dummy text', None)
TWO_ARGUMENTS_INFER_CHECK = ('Dummy text', 'Dummy text', None)
FOUR_ARGUMENTS_INFER_CHECK = ('Dummy text', 'Dummy text', 'Dummy text', 'Dummy_text', None)

# Mapping from model name to config-model_dir-ispretrained and corresponding queries-response list.
PARAMS = {
    "ecommerce_skill": {
        ("ecommerce_skill/bleu_retrieve.json", "ecommerce_skill_bleu", ALL_MODES): [('Dummy text', '[]', '{}', None)],
        ("ecommerce_skill/tfidf_retrieve.json", "ecommerce_skill_tfidf", ALL_MODES): [('Dummy text', '[]', '{}', None)]
    },
    "faq": {
        ("faq/tfidf_logreg_en_faq.json", "faq_tfidf_logreg_en", ALL_MODES): [ONE_ARGUMENT_INFER_CHECK],
        ("faq/tfidf_autofaq.json", "faq_tfidf_cos", ALL_MODES): [ONE_ARGUMENT_INFER_CHECK],
        ("faq/tfidf_logreg_autofaq.json", "faq_tfidf_logreg", ALL_MODES): [ONE_ARGUMENT_INFER_CHECK],
        ("faq/fasttext_avg_autofaq.json", "faq_fasttext_avg", ALL_MODES): [ONE_ARGUMENT_INFER_CHECK],
        ("faq/fasttext_tfidf_autofaq.json", "faq_fasttext_tfidf", ALL_MODES): [ONE_ARGUMENT_INFER_CHECK]
    },
    "spelling_correction": {
        ("spelling_correction/brillmoore_wikitypos_en.json", "error_model", ALL_MODES):
            [
                ("helllo", "hello"),
                ("datha", "data")
            ],
        ("spelling_correction/brillmoore_kartaslov_ru.json", "error_model", ('IP',)):
            [
                ("преведствую", "приветствую"),
                ("я джва года дду эту игру", "я два года жду эту игру")
            ],
        ("spelling_correction/levenshtein_corrector_ru.json", "error_model", ('IP',)):
            [
                ("преветствую", "приветствую"),
                ("Я джва года хочу такую игру", "я два года хочу такую игру")
            ]
    },
    "go_bot": {
        ("go_bot/gobot_dstc2.json", "gobot_dstc2", ALL_MODES): [ONE_ARGUMENT_INFER_CHECK],
        ("go_bot/gobot_dstc2_best.json", "gobot_dstc2_best", ALL_MODES): [ONE_ARGUMENT_INFER_CHECK],
        ("go_bot/gobot_dstc2_minimal.json", "gobot_dstc2_minimal", ('TI',)): [ONE_ARGUMENT_INFER_CHECK]
    },
    "classifiers": {
        ("classifiers/paraphraser_bert.json", "classifiers", ('IP', 'TI')): [TWO_ARGUMENTS_INFER_CHECK],
        ("classifiers/paraphraser_rubert.json", "classifiers", ('IP', 'TI')): [TWO_ARGUMENTS_INFER_CHECK],
        ("classifiers/insults_kaggle_bert.json", "classifiers", ('IP', 'TI')): [ONE_ARGUMENT_INFER_CHECK],
        ("classifiers/rusentiment_bert.json", "classifiers", ('IP',)): [ONE_ARGUMENT_INFER_CHECK],
        ("classifiers/intents_dstc2_bert.json", "classifiers", ('IP', 'TI')): [ONE_ARGUMENT_INFER_CHECK],
        ("classifiers/intents_dstc2.json", "classifiers", ALL_MODES): [ONE_ARGUMENT_INFER_CHECK],
        ("classifiers/intents_dstc2_big.json", "classifiers", ('TI',)): [ONE_ARGUMENT_INFER_CHECK],
        ("classifiers/insults_kaggle.json", "classifiers", ALL_MODES): [ONE_ARGUMENT_INFER_CHECK],
        ("classifiers/sentiment_twitter.json", "classifiers", ALL_MODES): [ONE_ARGUMENT_INFER_CHECK],
        ("classifiers/sentiment_twitter_preproc.json", "classifiers", ALL_MODES): [ONE_ARGUMENT_INFER_CHECK],
        ("classifiers/topic_ag_news.json", "classifiers", ALL_MODES): [ONE_ARGUMENT_INFER_CHECK],
        ("classifiers/rusentiment_cnn.json", "classifiers", ('IP',)): [ONE_ARGUMENT_INFER_CHECK],
        ("classifiers/rusentiment_elmo_twitter_cnn.json", "classifiers", ('IP',)): [ONE_ARGUMENT_INFER_CHECK],
        ("classifiers/rusentiment_bigru_superconv.json", "classifiers", ('IP',)): [ONE_ARGUMENT_INFER_CHECK],
        ("classifiers/yahoo_convers_vs_info.json", "classifiers", ('IP',)): [ONE_ARGUMENT_INFER_CHECK]
    },
    "snips": {
        ("classifiers/intents_snips.json", "classifiers", ('TI',)): [ONE_ARGUMENT_INFER_CHECK],
        ("classifiers/intents_snips_big.json", "classifiers", ('TI',)): [ONE_ARGUMENT_INFER_CHECK],
        ("classifiers/intents_snips_bigru.json", "classifiers", ('TI',)): [ONE_ARGUMENT_INFER_CHECK],
        ("classifiers/intents_snips_bilstm.json", "classifiers", ('TI',)): [ONE_ARGUMENT_INFER_CHECK],
        ("classifiers/intents_snips_bilstm_bilstm.json", "classifiers", ('TI',)): [ONE_ARGUMENT_INFER_CHECK],
        ("classifiers/intents_snips_bilstm_cnn.json", "classifiers", ('TI',)): [ONE_ARGUMENT_INFER_CHECK],
        ("classifiers/intents_snips_bilstm_proj_layer.json", "classifiers", ('TI',)): [ONE_ARGUMENT_INFER_CHECK],
        ("classifiers/intents_snips_bilstm_self_add_attention.json", "classifiers", ('TI',)):
            [ONE_ARGUMENT_INFER_CHECK],
        ("classifiers/intents_snips_bilstm_self_mult_attention.json", "classifiers", ('TI',)):
            [ONE_ARGUMENT_INFER_CHECK],
        ("classifiers/intents_snips_cnn_bilstm.json", "classifiers", ('TI',)): [ONE_ARGUMENT_INFER_CHECK],
        ("classifiers/intents_snips_sklearn.json", "classifiers", ('TI',)): [ONE_ARGUMENT_INFER_CHECK],
        ("classifiers/intents_snips_tfidf_weighted.json", "classifiers", ('TI',)): [ONE_ARGUMENT_INFER_CHECK]
    },
    "sample": {
        ("classifiers/intents_sample_csv.json", "classifiers", ('TI',)): [ONE_ARGUMENT_INFER_CHECK],
        ("classifiers/intents_sample_json.json", "classifiers", ('TI',)): [ONE_ARGUMENT_INFER_CHECK]
    },
    "ner": {
        ("ner/ner_conll2003_bert.json", "ner_conll2003_bert", ('IP', 'TI')): [ONE_ARGUMENT_INFER_CHECK],
        ("ner/ner_ontonotes_bert.json", "ner_ontonotes_bert", ('IP', 'TI')): [ONE_ARGUMENT_INFER_CHECK],
        ("ner/ner_ontonotes_bert_mult.json", "ner_ontonotes_bert_mult", ('IP', 'TI')): [ONE_ARGUMENT_INFER_CHECK],
        ("ner/ner_rus_bert.json", "ner_rus_bert", ('IP', 'TI')): [ONE_ARGUMENT_INFER_CHECK],
        ("ner/ner_conll2003.json", "ner_conll2003", ALL_MODES): [ONE_ARGUMENT_INFER_CHECK],
        ("ner/ner_dstc2.json", "slotfill_dstc2", ALL_MODES): [ONE_ARGUMENT_INFER_CHECK],
        ("ner/ner_ontonotes.json", "ner_ontonotes", ALL_MODES): [ONE_ARGUMENT_INFER_CHECK],
        ("ner/ner_few_shot_ru_simulate.json", "ner_fs", ('TI',)): [ONE_ARGUMENT_INFER_CHECK],
        ("ner/ner_rus.json", "ner_rus", ('IP',)): [ONE_ARGUMENT_INFER_CHECK],
        ("ner/slotfill_dstc2.json", "slotfill_dstc2", ('IP',)):
            [
                ("chinese food", "{'food': 'chinese'}"),
                ("in the west part", "{'area': 'west'}"),
                ("moderate price range", "{'pricerange': 'moderate'}")
            ]
    },
    "kbqa": {
        ("kbqa/kbqa_rus.json", "kbqa", ('IP',)): [ONE_ARGUMENT_INFER_CHECK]
    },
    "elmo_embedder": {
        ("elmo_embedder/elmo_ru_news.json", "elmo_embedder_ru_news", ('IP',)): [ONE_ARGUMENT_INFER_CHECK],
    },
    "elmo_model": {
        ("elmo/elmo_1b_benchmark_test.json", "elmo_1b_benchmark_test", ('TI',)): [ONE_ARGUMENT_INFER_CHECK],
    },
<<<<<<< HEAD
    "elmo_bilm": {
        ("bidirectional_lms/elmo_ru_news.json", "bilm", ('IP',)): [ONE_ARGUMENT_INFER_CHECK],
    },

=======
>>>>>>> 9d25459e
    "ranking": {
        ("ranking/ranking_insurance_test.json", "ranking", ('TI',)): [ONE_ARGUMENT_INFER_CHECK],
        ("ranking/ranking_insurance_interact_test.json", "ranking", ('IP',)): [ONE_ARGUMENT_INFER_CHECK],
        ("ranking/ranking_ubuntu_v2_test.json", "ranking", ('TI',)): [ONE_ARGUMENT_INFER_CHECK],
        ("ranking/ranking_ubuntu_v2_interact_test.json", "ranking", ('IP',)): [ONE_ARGUMENT_INFER_CHECK],
        ("ranking/ranking_ubuntu_v2_mt_test.json", "ranking", ('TI',)): [ONE_ARGUMENT_INFER_CHECK],
        ("ranking/ranking_ubuntu_v2_mt_interact_test.json", "ranking", ('IP',)): [ONE_ARGUMENT_INFER_CHECK],
        ("ranking/paraphrase_ident_paraphraser_test.json", "ranking", ('TI',)): [ONE_ARGUMENT_INFER_CHECK],
        ("ranking/paraphrase_ident_paraphraser_interact_test.json", "ranking",
         ('IP',)): [ONE_ARGUMENT_INFER_CHECK],
        ("ranking/paraphrase_ident_paraphraser_pretrain.json", "ranking", ('TI',)): [ONE_ARGUMENT_INFER_CHECK],
        ("ranking/paraphrase_ident_paraphraser_tune.json", "ranking", ('TI',)): [ONE_ARGUMENT_INFER_CHECK],
        ("ranking/paraphrase_ident_tune_interact.json", "ranking",
         ('IP',)): [ONE_ARGUMENT_INFER_CHECK],
        ("ranking/paraphrase_ident_paraphraser_elmo.json", "ranking", ('TI',)): [ONE_ARGUMENT_INFER_CHECK],
        ("ranking/paraphrase_ident_elmo_interact.json", "ranking",
         ('IP',)): [ONE_ARGUMENT_INFER_CHECK],
        ("ranking/paraphrase_ident_qqp_test.json", "ranking", ('TI',)): [ONE_ARGUMENT_INFER_CHECK],
        ("ranking/paraphrase_ident_qqp_bilstm_interact_test.json", "ranking",
         ('IP',)): [ONE_ARGUMENT_INFER_CHECK],
        ("ranking/paraphrase_ident_qqp_bilstm_test.json", "ranking", ('TI',)): [ONE_ARGUMENT_INFER_CHECK],
        ("ranking/paraphrase_ident_qqp_interact_test.json", "ranking", ('IP',)): [ONE_ARGUMENT_INFER_CHECK],
        ("ranking/ranking_ubuntu_v2_bert_uncased_test.json", "ranking", ('TI',)): [ONE_ARGUMENT_INFER_CHECK],
        ("ranking/ranking_ubuntu_v2_bert_sep_test.json", "ranking", ('TI',)): [ONE_ARGUMENT_INFER_CHECK],
        ("ranking/ranking_ubuntu_v2_bert_sep_interact_test.json", "ranking", ('IP',)): [ONE_ARGUMENT_INFER_CHECK],
        ("ranking/ranking_ubuntu_v1_mt_word2vec_smn.json", "ranking", ('TI',)): [ONE_ARGUMENT_INFER_CHECK],
        ("ranking/ranking_ubuntu_v1_mt_word2vec_dam.json", "ranking", ('TI',)): [ONE_ARGUMENT_INFER_CHECK],
        ("ranking/ranking_ubuntu_v1_mt_word2vec_dam_transformer.json", "ranking", ('TI',)): [ONE_ARGUMENT_INFER_CHECK],
        ("ranking/ranking_ubuntu_v2_mt_word2vec_smn.json", "ranking", ('TI',)): [ONE_ARGUMENT_INFER_CHECK],
        ("ranking/ranking_ubuntu_v2_mt_word2vec_dam.json", "ranking", ('TI',)): [ONE_ARGUMENT_INFER_CHECK],
        ("ranking/ranking_ubuntu_v2_mt_word2vec_dam_transformer.json", "ranking", ('TI',)): [ONE_ARGUMENT_INFER_CHECK],
        ("ranking/ranking_ubuntu_v2_mt_word2vec_dam_transformer.json", "ranking", ('IP',)):
            [(' & & & & & & & & bonhoeffer  whar drives do you want to mount what &  i have an ext3 usb drive  '
              '& look with fdisk -l & hello there & fdisk is all you need',
              None)]
    },
    "doc_retrieval": {
        ("doc_retrieval/en_ranker_tfidf_wiki_test.json", "doc_retrieval", ('TI',)): [ONE_ARGUMENT_INFER_CHECK],
        ("doc_retrieval/ru_ranker_tfidf_wiki_test.json", "doc_retrieval", ('TI',)): [ONE_ARGUMENT_INFER_CHECK],
        ("doc_retrieval/en_ranker_pop_wiki_test.json", "doc_retrieval", ('TI',)): [
            ONE_ARGUMENT_INFER_CHECK]
    },
    "squad": {
        ("squad/squad_ru_bert.json", "squad_ru_bert", ('IP', 'TI')): [TWO_ARGUMENTS_INFER_CHECK],
        ("squad/squad_ru_bert_infer.json", "squad_ru_bert_infer", ('IP',)): [TWO_ARGUMENTS_INFER_CHECK],
        ("squad/squad_ru_rubert.json", "squad_ru_rubert", ('IP', 'TI')): [TWO_ARGUMENTS_INFER_CHECK],
        ("squad/squad_ru_rubert_infer.json", "squad_ru_rubert_infer", ('IP',)): [TWO_ARGUMENTS_INFER_CHECK],
        ("squad/squad_bert.json", "squad_bert", ('IP', 'TI')): [TWO_ARGUMENTS_INFER_CHECK],
        ("squad/squad_bert_infer.json", "squad_bert_infer", ('IP',)): [TWO_ARGUMENTS_INFER_CHECK],
        ("squad/squad.json", "squad_model", ALL_MODES): [TWO_ARGUMENTS_INFER_CHECK],
        ("squad/squad_ru.json", "squad_model_ru", ALL_MODES): [TWO_ARGUMENTS_INFER_CHECK],
        ("squad/multi_squad_noans.json", "multi_squad_noans", ('IP',)): [TWO_ARGUMENTS_INFER_CHECK]
    },
    "seq2seq_go_bot": {
        ("seq2seq_go_bot/bot_kvret_train.json", "seq2seq_go_bot", ('TI',)):
        [
           ("will it snow on tuesday?",
            "f78cf0f9-7d1e-47e9-aa45-33f9942c94be",
            "",
            "",
            "",
            None)
        ],
        ("seq2seq_go_bot/bot_kvret.json", "seq2seq_go_bot", ('IP',)):
        [
           ("will it snow on tuesday?",
            "f78cf0f9-7d1e-47e9-aa45-33f9942c94be",
            None)
        ]
    },
    "odqa": {
        ("odqa/en_odqa_infer_wiki_test.json", "odqa", ('IP',)): [ONE_ARGUMENT_INFER_CHECK],
        ("odqa/ru_odqa_infer_wiki_test.json", "odqa", ('IP',)): [ONE_ARGUMENT_INFER_CHECK],
        ("odqa/en_odqa_pop_infer_wiki_test.json", "odqa", ('IP',)): [ONE_ARGUMENT_INFER_CHECK]
    },
    "morpho_tagger": {
        ("morpho_tagger/UD2.0/morpho_en.json", "morpho_en", ('IP', 'TI')): [ONE_ARGUMENT_INFER_CHECK],
        ("morpho_tagger/UD2.0/morpho_ru_syntagrus_pymorphy.json", "morpho_tagger_pymorphy", ('IP', 'TI')):
            [ONE_ARGUMENT_INFER_CHECK],
        ("morpho_tagger/UD2.0/morpho_ru_syntagrus_pymorphy_lemmatize.json", "morpho_tagger_pymorphy", ('IP', 'TI')):
            [ONE_ARGUMENT_INFER_CHECK],
        ("morpho_tagger/UD2.0/morpho_ru_syntagrus.json", "morpho_tagger_pymorphy", ('IP', 'TI')):
            [ONE_ARGUMENT_INFER_CHECK]
    }
}

MARKS = {"gpu_only": ["squad"], "slow": ["error_model", "go_bot", "squad"]}  # marks defined in pytest.ini

TEST_GRID = []
for model in PARAMS.keys():
    for conf_file, model_dir, mode in PARAMS[model].keys():
        marks = []
        for mark in MARKS.keys():
            if model in MARKS[mark]:
                marks.append(eval("pytest.mark." + mark))
        grid_unit = pytest.param(model, conf_file, model_dir, mode, marks=marks)
        TEST_GRID.append(grid_unit)


def _override_with_test_values(item: Union[dict, list]) -> None:
    if isinstance(item, dict):
        keys = [k for k in item.keys() if k.startswith('pytest_')]
        for k in keys:
            item[k[len('pytest_'):]] = item.pop(k)
        item = item.values()

    for child in item:
        if isinstance(child, (dict, list)):
            _override_with_test_values(child)


def download_config(config_path):
    src_file = src_dir / config_path
    if not src_file.is_file():
        src_file = test_src_dir / config_path

    if not src_file.is_file():
        raise RuntimeError('No config file {}'.format(config_path))

    with src_file.open(encoding='utf8') as fin:
        config: dict = json.load(fin)

    # Download referenced config files
    config_references = get_all_elems_from_json(parse_config(config), 'config_path')
    for config_ref in config_references:
        m_name = config_ref.split('/')[-2]
        config_ref = '/'.join(config_ref.split('/')[-2:])

        test_configs_path.joinpath(m_name).mkdir(exist_ok=True)
        if not test_configs_path.joinpath(config_ref).exists():
            download_config(config_ref)

    # Update config for testing
    config.setdefault('train', {}).setdefault('pytest_epochs', 1)
    config['train'].setdefault('pytest_max_batches', 2)
    config['train'].setdefault('pytest_max_test_batches', 2)
    _override_with_test_values(config)

    config_path = test_configs_path / config_path
    config_path.parent.mkdir(exist_ok=True, parents=True)
    with config_path.open("w", encoding='utf8') as fout:
        json.dump(config, fout)


def install_config(config_path):
    logfile = io.BytesIO(b'')
    p = pexpect.popen_spawn.PopenSpawn(sys.executable + " -m deeppavlov install " + str(config_path), timeout=None,
                                       logfile=logfile)
    p.readlines()
    if p.wait() != 0:
        raise RuntimeError('Installing process of {} returned non-zero exit code: \n{}'
                           .format(config_path, logfile.getvalue().decode()))


def setup_module():
    shutil.rmtree(str(test_configs_path), ignore_errors=True)
    shutil.rmtree(str(download_path), ignore_errors=True)
    test_configs_path.mkdir(parents=True)

    for m_name, conf_dict in PARAMS.items():
        test_configs_path.joinpath(m_name).mkdir(exist_ok=True, parents=True)
        for (config_path, _, _), _ in conf_dict.items():
            download_config(config_path)

    os.environ['DP_ROOT_PATH'] = str(download_path)
    os.environ['DP_CONFIGS_PATH'] = str(test_configs_path)

    if cache_dir:
        cache_dir.mkdir(parents=True, exist_ok=True)
        os.environ['DP_CACHE_DIR'] = str(cache_dir.resolve())


def teardown_module():
    shutil.rmtree(str(test_configs_path.parent), ignore_errors=True)
    shutil.rmtree(str(download_path), ignore_errors=True)

    if cache_dir:
        shutil.rmtree(str(cache_dir), ignore_errors=True)


def _serialize(config):
    chainer = build_model(config, download=True)
    return chainer.serialize()


def _deserialize(config, raw_bytes, examples):
    chainer = build_model(config, serialized=raw_bytes)
    for *query, expected_response in examples:
        query = [[q] for q in query]
        actual_response = chainer(*query)
        if expected_response is not None:
            if actual_response is not None and len(actual_response) > 0:
                actual_response = actual_response[0]
            assert expected_response == str(actual_response), \
                f"Error in interacting with {model_dir} ({conf_file}): {query}"


@pytest.mark.parametrize("model,conf_file,model_dir,mode", TEST_GRID, scope='class')
class TestQuickStart(object):
    @staticmethod
    def interact(config_path, model_directory, qr_list=None):
        qr_list = qr_list or []
        logfile = io.BytesIO(b'')
        p = pexpect.popen_spawn.PopenSpawn(' '.join([sys.executable, "-m", "deeppavlov", "interact", str(config_path)]),
                                           timeout=None, logfile=logfile)
        try:
            for *query, expected_response in qr_list:  # works until the first failed query
                for q in query:
                    p.expect("::")
                    p.sendline(q)

                p.expect(">> ")
                if expected_response is not None:
                    actual_response = p.readline().decode().strip()
                    assert expected_response == actual_response,\
                        f"Error in interacting with {model_directory} ({config_path}): {query}"

            p.expect("::")
            p.sendline("quit")
            p.readlines()
            if p.wait() != 0:
                raise RuntimeError('Error in quitting from deep.py: \n{}'.format(logfile.getvalue().decode()))
        except pexpect.exceptions.EOF:
            raise RuntimeError('Got unexpected EOF: \n{}'.format(logfile.getvalue().decode()))

    @staticmethod
    def interact_api(config_path):
        server_conf_file = get_settings_path() / SERVER_CONFIG_FILENAME

        server_params = get_server_params(server_conf_file, config_path)
        model_args_names = server_params['model_args_names']

        url_base = 'http://{}:{}/'.format(server_params['host'], api_port or server_params['port'])
        url = urljoin(url_base.replace('http://0.0.0.0:', 'http://127.0.0.1:'), server_params['model_endpoint'])

        post_headers = {'Accept': 'application/json'}

        post_payload = {}
        for arg_name in model_args_names:
            arg_value = str(' '.join(['qwerty'] * 10))
            post_payload[arg_name] = [arg_value]

        logfile = io.BytesIO(b'')
        args = [sys.executable, "-m", "deeppavlov", "riseapi", str(config_path)]
        if api_port:
            args += ['-p', str(api_port)]
        p = pexpect.popen_spawn.PopenSpawn(' '.join(args),
                                           timeout=None, logfile=logfile)
        try:
            p.expect(url_base)
            post_response = requests.post(url, json=post_payload, headers=post_headers)
            response_code = post_response.status_code
            assert response_code == 200, f"POST request returned error code {response_code} with {config_path}"

        except pexpect.exceptions.EOF:
            raise RuntimeError('Got unexpected EOF: \n{}'.format(logfile.getvalue().decode()))

        finally:
            p.kill(signal.SIGTERM)
            p.wait()
            # if p.wait() != 0:
            #     raise RuntimeError('Error in shutting down API server: \n{}'.format(logfile.getvalue().decode()))

    def test_interacting_pretrained_model(self, model, conf_file, model_dir, mode):
        if 'IP' in mode:
            config_file_path = str(test_configs_path.joinpath(conf_file))
            install_config(config_file_path)
            deep_download(config_file_path)

            self.interact(test_configs_path / conf_file, model_dir, PARAMS[model][(conf_file, model_dir, mode)])
        else:
            pytest.skip("Unsupported mode: {}".format(mode))

    def test_interacting_pretrained_model_api(self, model, conf_file, model_dir, mode):
        if 'IP' in mode:
            self.interact_api(test_configs_path / conf_file)

            if 'TI' not in mode:
                shutil.rmtree(str(download_path), ignore_errors=True)
        else:
            pytest.skip("Unsupported mode: {}".format(mode))

    def test_serialization(self, model, conf_file, model_dir, mode):
        if 'SR' not in mode:
            return pytest.skip("Unsupported mode: {}".format(mode))

        config_file_path = test_configs_path / conf_file

        with ProcessPoolExecutor(max_workers=1) as executor:
            f = executor.submit(_serialize, config_file_path)
        raw_bytes = f.result()

        serialized: list = pickle.loads(raw_bytes)
        if not any(serialized):
            pytest.skip("Serialization not supported: {}".format(conf_file))
            return
        serialized.clear()

        with ProcessPoolExecutor(max_workers=1) as executor:
            f = executor.submit(_deserialize, config_file_path, raw_bytes, PARAMS[model][(conf_file, model_dir, mode)])

        exc = f.exception()
        if exc is not None:
            raise exc

    def test_consecutive_training_and_interacting(self, model, conf_file, model_dir, mode):
        if 'TI' in mode:
            c = test_configs_path / conf_file
            model_path = download_path / model_dir

            if 'IP' not in mode:
                config_path = str(test_configs_path.joinpath(conf_file))
                install_config(config_path)
                deep_download(config_path)
            shutil.rmtree(str(model_path),  ignore_errors=True)

            logfile = io.BytesIO(b'')
            p = pexpect.popen_spawn.PopenSpawn(sys.executable + " -m deeppavlov train " + str(c), timeout=None,
                                               logfile=logfile)
            p.readlines()
            if p.wait() != 0:
                raise RuntimeError('Training process of {} returned non-zero exit code: \n{}'
                                   .format(model_dir, logfile.getvalue().decode()))
            self.interact(c, model_dir)

            shutil.rmtree(str(download_path), ignore_errors=True)
        else:
            pytest.skip("Unsupported mode: {}".format(mode))


def test_crossvalidation():
    model_dir = 'faq'
    conf_file = 'cv/cv_tfidf_autofaq.json'

    download_config(conf_file)

    c = test_configs_path / conf_file
    model_path = download_path / model_dir

    install_config(c)
    deep_download(c)
    shutil.rmtree(str(model_path),  ignore_errors=True)

    logfile = io.BytesIO(b'')
    p = pexpect.popen_spawn.PopenSpawn(sys.executable + f" -m deeppavlov crossval {c} --folds 2",
                                       timeout=None, logfile=logfile)
    p.readlines()
    if p.wait() != 0:
        raise RuntimeError('Training process of {} returned non-zero exit code: \n{}'
                           .format(model_dir, logfile.getvalue().decode()))

    shutil.rmtree(str(download_path), ignore_errors=True)


def test_param_search():
    model_dir = 'faq'
    conf_file = 'paramsearch/tfidf_logreg_autofaq_psearch.json'

    download_config(conf_file)

    c = test_configs_path / conf_file
    model_path = download_path / model_dir

    install_config(c)
    deep_download(c)

    shutil.rmtree(str(model_path),  ignore_errors=True)

    logfile = io.BytesIO(b'')
    p = pexpect.popen_spawn.PopenSpawn(sys.executable + f" -m deeppavlov.paramsearch {c} --folds 2",
                                       timeout=None, logfile=logfile)
    p.readlines()
    if p.wait() != 0:
        raise RuntimeError('Training process of {} returned non-zero exit code: \n{}'
                           .format(model_dir, logfile.getvalue().decode()))

    shutil.rmtree(str(download_path), ignore_errors=True)


def test_evolving():
    model_dir = 'evolution'
    conf_file = 'evolution/evolve_intents_snips.json'
    download_config(conf_file)

    c = test_configs_path / conf_file
    model_path = download_path / model_dir

    install_config(c)
    deep_download(c)

    shutil.rmtree(str(model_path), ignore_errors=True)

    logfile = io.BytesIO(b'')
    p = pexpect.popen_spawn.PopenSpawn(sys.executable + f" -m deeppavlov.evolve {c} --iterations 1 --p_size 1",
                                       timeout=None, logfile=logfile)
    p.readlines()
    if p.wait() != 0:
        raise RuntimeError('Training process of {} returned non-zero exit code: \n{}'
                           .format(model_dir, logfile.getvalue().decode()))

    shutil.rmtree(str(download_path), ignore_errors=True)


def test_hashes_existence():
    all_configs = list(src_dir.glob('**/*.json')) + list(test_src_dir.glob('**/*.json'))
    url_root = 'http://files.deeppavlov.ai/'
    downloads_urls = set()
    for config in all_configs:
        config = json.loads(config.read_text(encoding='utf-8'))
        downloads_urls |= {d if isinstance(d, str) else d['url'] for d in
                           config.get('metadata', {}).get('download', [])}
    downloads_urls = [url + '.md5' for url in downloads_urls if url.startswith(url_root)]
    messages = []

    logging.getLogger("urllib3").setLevel(logging.WARNING)

    for url in downloads_urls:
        status = requests.get(url).status_code
        if status != 200:
            messages.append(f'got status_code {status} for {url}')
    if messages:
        raise RuntimeError('\n'.join(messages))<|MERGE_RESOLUTION|>--- conflicted
+++ resolved
@@ -145,13 +145,9 @@
     "elmo_model": {
         ("elmo/elmo_1b_benchmark_test.json", "elmo_1b_benchmark_test", ('TI',)): [ONE_ARGUMENT_INFER_CHECK],
     },
-<<<<<<< HEAD
     "elmo_bilm": {
         ("bidirectional_lms/elmo_ru_news.json", "bilm", ('IP',)): [ONE_ARGUMENT_INFER_CHECK],
     },
-
-=======
->>>>>>> 9d25459e
     "ranking": {
         ("ranking/ranking_insurance_test.json", "ranking", ('TI',)): [ONE_ARGUMENT_INFER_CHECK],
         ("ranking/ranking_insurance_interact_test.json", "ranking", ('IP',)): [ONE_ARGUMENT_INFER_CHECK],
